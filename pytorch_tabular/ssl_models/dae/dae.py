--- conflicted
+++ resolved
@@ -11,8 +11,6 @@
 import torch.nn as nn
 from omegaconf import DictConfig
 
-from pytorch_tabular.models import CategoryEmbeddingModelConfig
-
 from ..base_model import SSLBaseModel
 from ..common.heads import MultiTaskHead
 from ..common.noise_generators import SwapNoiseCorrupter
@@ -21,127 +19,6 @@
 logger = logging.getLogger(__name__)
 
 
-<<<<<<< HEAD
-class MixedEmbedding1dLayer(nn.Module):
-    """
-    Enables different values in a categorical features to have different embeddings
-    """
-
-    def __init__(
-        self,
-        continuous_dim: int,
-        categorical_embedding_dims: Tuple[int, int],
-        max_onehot_cardinality: int = 4,
-        embedding_dropout: float = 0.0,
-        batch_norm_continuous_input: bool = False,
-    ):
-        super(MixedEmbedding1dLayer, self).__init__()
-        self.continuous_dim = continuous_dim
-        self.categorical_embedding_dims = categorical_embedding_dims
-        self.categorical_dim = len(categorical_embedding_dims)
-        self.batch_norm_continuous_input = batch_norm_continuous_input
-
-        binary_feat_idx = []
-        onehot_feat_idx = []
-        embedding_feat_idx = []
-        embd_layers = {}
-        one_hot_layers = {}
-        for i, (cardinality, embed_dim) in enumerate(categorical_embedding_dims):
-            # conditions based on enhanced cardinality (including missing/new value placeholder)
-            if cardinality == 2:
-                binary_feat_idx.append(i)
-            elif cardinality <= max_onehot_cardinality:
-                onehot_feat_idx.append(i)
-                one_hot_layers[str(i)] = OneHot(cardinality)
-            else:
-                embedding_feat_idx.append(i)
-                embd_layers[str(i)] = nn.Embedding(cardinality, embed_dim)
-
-        if self.categorical_dim > 0:
-            # Embedding layers
-            self.embedding_layers = nn.ModuleDict(embd_layers)
-            self.one_hot_layers = nn.ModuleDict(one_hot_layers)
-        self._onehot_feat_idx = onehot_feat_idx
-        self._binary_feat_idx = binary_feat_idx
-        self._embedding_feat_idx = embedding_feat_idx
-
-        if embedding_dropout > 0:
-            self.embd_dropout = nn.Dropout(embedding_dropout)
-        else:
-            self.embd_dropout = None
-        # Continuous Layers
-        if batch_norm_continuous_input:
-            self.normalizing_batch_norm = nn.BatchNorm1d(continuous_dim)
-
-    @property
-    def embedded_cat_dim(self):
-        return sum(
-            [
-                embd_dim
-                for i, (_, embd_dim) in enumerate(self.categorical_embedding_dims)
-                if i in self._embedding_feat_idx
-            ]
-        )
-
-    def forward(self, x: Dict[str, Any]) -> torch.Tensor:
-        assert (
-            "continuous" in x or "categorical" in x
-        ), "x must contain either continuous and categorical features"
-        # (B, N)
-        continuous_data, categorical_data = x.get(
-            "continuous", torch.empty(0, 0)
-        ), x.get("categorical", torch.empty(0, 0))
-        assert categorical_data.shape[1] == len(
-            self._onehot_feat_idx + self._binary_feat_idx + self._embedding_feat_idx
-        ), "categorical_data must have same number of columns as categorical embedding layers"
-        assert (
-            continuous_data.shape[1] == self.continuous_dim
-        ), "continuous_data must have same number of columns as continuous dim"
-        # embed = None
-        if continuous_data.shape[1] > 0:
-            if self.batch_norm_continuous_input:
-                continuous_data = self.normalizing_batch_norm(continuous_data)
-            # (B, N, C)
-        if categorical_data.shape[1] > 0:
-            x_cat = []
-            x_cat_orig = []
-            x_binary = []
-            x_embed = []
-            for i in range(self.categorical_dim):
-                if i in self._binary_feat_idx:
-                    x_binary.append(categorical_data[:, i : i + 1])
-                elif i in self._onehot_feat_idx:
-                    x_cat.append(self.one_hot_layers[str(i)](categorical_data[:, i]))
-                    x_cat_orig.append(categorical_data[:, i : i + 1])
-                else:
-                    x_embed.append(
-                        self.embedding_layers[str(i)](categorical_data[:, i])
-                    )
-            # (B, N, E)
-            x_cat = torch.cat(x_cat, 1) if len(x_cat) > 0 else None
-            x_cat_orig = torch.cat(x_cat_orig, 1) if len(x_cat_orig) > 0 else None
-            x_binary = torch.cat(x_binary, 1) if len(x_binary) > 0 else None
-            x_embed = torch.cat(x_embed, 1) if len(x_embed) > 0 else None
-            all_none = (x_cat is None) and (x_binary is None) and (x_embed is None)
-            assert not all_none, "All inputs can't be none!"
-            if self.embd_dropout is not None:
-                x_embed = self.embd_dropout(x_embed)
-        else:
-            x_cat = None
-            x_cat_orig = None
-            x_binary = None
-            x_embed = None
-        return OrderedDict(
-            binary=x_binary,
-            categorical=x_cat,
-            _categorical_orig=x_cat_orig,
-            continuous=continuous_data,
-            embedding=x_embed,
-        )
-
-
-=======
->>>>>>> 05842c87
 class DenoisingAutoEncoderFeaturizer(nn.Module):
     output_tuple = namedtuple("output_tuple", ["features", "mask"])
 
@@ -183,15 +60,11 @@
         self.swap_noise = SwapNoiseCorrupter(swap_probabilities)
 
     def forward(self, x: Dict, perturb: bool = True):
-<<<<<<< HEAD
         # (B, N, E)
         # x = self._embed_input(x)
         pick_keys = ["binary", "categorical", "continuous", "embedding"]
         x = torch.cat([x[key] for key in pick_keys if x[key] is not None], 1)
         # x = torch.cat([item for item in x.values() if item is not None], 1)
-=======
-        x = torch.cat([item for item in x.values() if item is not None], 1)
->>>>>>> 05842c87
         mask = None
         if perturb:
             # swap noise
@@ -250,14 +123,10 @@
             n_categorical=len(self.embedding_layer._onehot_feat_idx),
             n_numerical=self.embedding_layer.embedded_cat_dim
             + len(self.hparams.continuous_cols),
-<<<<<<< HEAD
             cardinality=[
                 self.embedding.categorical_embedding_dims[i][0]
                 for i in self.embedding._onehot_feat_idx
             ],
-=======
-            cardinality=[self.embedding_layer.categorical_embedding_dims[i][0] for i in self.embedding_layer._onehot_feat_idx],
->>>>>>> 05842c87
         )
         self.mask_reconstruction = nn.Linear(
             self.decoder.output_dim, len(self.featurizer.swap_noise.probas)
@@ -278,30 +147,6 @@
         x = self.embedding_layer(x)
         # (B, N, E)
         features = self.featurizer(x, perturb=True)
-<<<<<<< HEAD
-        z, mask = features.features, features.mask
-        # decoder
-        z_hat = self.decoder(z)
-        # reconstruction
-        reconstructed_in = self.reconstruction(z_hat)
-        # mask reconstruction
-        reconstructed_mask = self.mask_reconstruction(z_hat)
-        output_dict = dict(mask=self.output_tuple(mask, reconstructed_mask))
-        if "continuous" in reconstructed_in.keys():
-            output_dict["continuous"] = self.output_tuple(
-                torch.cat([x["continuous"], x["embedding"]], 1),
-                reconstructed_in["continuous"],
-            )
-        if "categorical" in reconstructed_in.keys():
-            output_dict["categorical"] = self.output_tuple(
-                x["_categorical_orig"], reconstructed_in["categorical"]
-            )
-        if "binary" in reconstructed_in.keys():
-            output_dict["binary"] = self.output_tuple(
-                x["binary"], reconstructed_in["binary"]
-            )
-        return output_dict
-=======
         if self.mode == "pretrain":
             z, mask = features.features, features.mask
             # decoder
@@ -318,7 +163,7 @@
                 )
             if "categorical" in reconstructed_in.keys():
                 output_dict["categorical"] = self.output_tuple(
-                    x["categorical"], reconstructed_in["categorical"]
+                    x["_categorical_orig"], reconstructed_in["categorical"]
                 )
             if "binary" in reconstructed_in.keys():
                 output_dict["binary"] = self.output_tuple(
@@ -327,7 +172,6 @@
             return output_dict
         elif self.mode == "finetune":
             return features.features
->>>>>>> 05842c87
 
     def calculate_loss(self, output, tag):
         total_loss = 0
